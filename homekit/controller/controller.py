--- conflicted
+++ resolved
@@ -83,18 +83,10 @@
         return discover_homekit_devices(max_seconds)
 
     @staticmethod
-<<<<<<< HEAD
     def discover_ble(max_seconds=10, adapter='hci0'):
         """
         Perform a Bluetooth LE discovery for HomeKit accessory. It will listen for Bluetooth LE advertisement events
         for the given amount of seconds. The result will be a list of dicts. The keys of the dicts are:
-
-=======
-    def discover_ble(max_seconds=10):
-        """
-        Perform a Bluetooth LE discovery for HomeKit accessory. It will listen for Bluetooth LE advertisement events
-        for the given amount of seconds. The result will be a list of dicts. The keys of the dicts are:
->>>>>>> 8b0e2868
          * name: the model name of the accessory (required)
          * mac: the MAC address of the accessory (required)
          * sf / flags: the numerical and human readable version of the status flags (supports pairing or not, see table
@@ -105,7 +97,6 @@
          * gsn: Global State Number, increment on change of any characteristic, overflows at 65535.
          * cn: the configuration number (required)
          * cv: the compatible version
-<<<<<<< HEAD
 
         :param max_seconds: how long should the Bluetooth LE discovery should be performed (default 10s). See sleep for
                             more details
@@ -114,25 +105,13 @@
         """
         if not hci_adapter_exists_and_supports_bluetooth_le(adapter):
             raise BluetoothAdapterError('Adapter "{a}" does not suit our needs'.format(a=adapter))
-        manager = HomekitDiscoveryDeviceManager(adapter)
-        manager.start_discovery()
-        DelayedExecution(manager.stop, max_seconds).start()
-        manager.run()
-        result = []
-        for discovered_device in manager.get_devices():
-=======
-        :param max_seconds: how long should the Bluetooth LE discovery should be performed (default 10s). See sleep for
-                            more details
-        :return: a list of dicts as described above
-        """
-        manager = DiscoveryDeviceManager('hci0')
+        manager = DiscoveryDeviceManager(adapter)
         manager.start_discovery()
         manager.set_timeout(max_seconds * 1000)
         manager.run()
 
         result = []
         for discovered_device in manager.devices():
->>>>>>> 8b0e2868
             data = discovered_device.homekit_discovery_data
             r = {
                 'name': discovered_device.name,
@@ -150,7 +129,7 @@
         return result
 
     @staticmethod
-    def identify(accessory_id):
+    def identify(accessory_id, adapter='hci0'):
         """
         This call can be used to trigger the identification of an accessory, that was not yet paired. A successful call
         should cause the accessory to perform some specific action by which it can be distinguished from others (blink a
@@ -195,12 +174,8 @@
         :param adapter: the bluetooth adapter to be used (defaults to hci0)
         :raises AlreadyPairedError: if the accessory is already paired
         """
-<<<<<<< HEAD
-        # TODO needs to be implemented (https://github.com/jlusiardi/homekit_python/issues/74)
-        pass
-=======
         from .ble_impl.device import DeviceManager
-        manager = DeviceManager('hci0')
+        manager = DeviceManager(adapter)
         device = manager.make_device(accessory_mac)
         device.connect()
 
@@ -241,7 +216,6 @@
             raise UnknownError('Unpaired identify failed')
 
         return True
->>>>>>> 8b0e2868
 
     def shutdown(self):
         """
@@ -374,24 +348,9 @@
             raise AlreadyPairedError('Alias "{a}" is already paired.'.format(a=alias))
 
         from .ble_impl.device import DeviceManager
-        manager = DeviceManager(adapter_name='hci0')
+        manager = DeviceManager(adapter_name=adapter)
         device = manager.make_device(mac_address=accessory_mac)
 
-<<<<<<< HEAD
-            def characteristic_write_value_succeeded(self, characteristic):
-                logging.debug('write success: %s', characteristic)
-                self.manager.stop()
-
-            def characteristic_write_value_failed(self, characteristic, error):
-                logging.debug('write failed: %s %s', characteristic, error)
-
-        manager = ResolvingManager(adapter_name=adapter, mac=accessory_mac)
-        manager.start_discovery()
-        manager.run()
-        manager = staging.gatt.DeviceManager(adapter_name=adapter)
-        device = AnyDevice(manager=manager, mac_address=accessory_mac)
-=======
->>>>>>> 8b0e2868
         logging.debug('connecting to device')
         device.connect()
         logging.debug('connected to device')
@@ -447,21 +406,9 @@
 
             body = len(inner).to_bytes(length=2, byteorder='little') + inner
 
-<<<<<<< HEAD
-            class AnyDevice(staging.gatt.gatt_linux.Device):
-                def services_resolved(self):
-                    super().services_resolved()
-                    logging.debug('resolved %d services', len(self.services))
-                    self.manager.stop()
-
-            manager = staging.gatt.DeviceManager(adapter_name=self.ble_adapter)
-            device = AnyDevice(manager=manager, mac_address=pairing_data['AccessoryMAC'])
-            logging.debug('connecting to device')
-=======
             from .ble_impl.device import DeviceManager
-            manager = DeviceManager(adapter_name='hci0')
+            manager = DeviceManager(adapter_name=self.ble_adapter)
             device = manager.make_device(pairing_data['AccessoryMAC'])
->>>>>>> 8b0e2868
             device.connect()
 
             logging.debug('resolved %d services', len(device.services))
