--- conflicted
+++ resolved
@@ -18,26 +18,15 @@
 
 setup(
     name='homekit',
-<<<<<<< HEAD
-    packages=['homekit', 'homekit.crypto', 'homekit.http_impl', 'homekit.model', 'homekit.model.services', 'homekit.model.characteristics'],
+    packages=['homekit', 'homekit.crypto', 'homekit.http_impl', 'homekit.model', 'homekit.model.services',
+              'homekit.model.characteristics', 'homekit.protocol', 'homekit.zeroconf_impl'],
     version='0.11',
     description='Python code to interface HomeKit Accessories and Controllers',
     author='Joachim Lusiardi',
     author_email='pypi@lusiardi.de',
-    url='https://github.com/jlusiardi/homekit_python',  
+    url='https://github.com/jlusiardi/homekit_python',
     download_url='https://github.com/jlusiardi/homekit_python/archive/0.11.tar.gz',
-    keywords=['HomeKit'],  
-=======
-    packages=['homekit', 'homekit.crypto', 'homekit.http_impl', 'homekit.model', 'homekit.model.services',
-              'homekit.model.characteristics', 'homekit.protocol', 'homekit.zeroconf_impl'],
-    version='0.9',
-    description='Python code to interface HomeKit Accessories and Controllers',
-    author='Joachim Lusiardi',
-    author_email='pypi@lusiardi.de',
-    url='https://github.com/jlusiardi/homekit_python',
-    download_url='https://github.com/jlusiardi/homekit_python/archive/0.9.tar.gz',
     keywords=['HomeKit'],
->>>>>>> d1fdc13f
     classifiers=[],
     install_requires=[
         'zeroconf',
