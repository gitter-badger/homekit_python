--- conflicted
+++ resolved
@@ -19,17 +19,10 @@
 import os.path
 import logging
 import argparse
-import sys
 
-<<<<<<< HEAD
 from homekit import AccessoryServer
 from homekit.model import Accessory
 from homekit.model.services import LightBulbService
-=======
-from homekit import HomeKitServer, HomeKitServerData
-from homekit.exception import ConfigurationException
-from homekit.model import Accessory, LightBulbService
->>>>>>> e123d4c8
 
 
 def light_switched(new_value):
@@ -44,50 +37,27 @@
 
 
 if __name__ == '__main__':
-<<<<<<< HEAD
-=======
     args = setup_args_parser()
 
->>>>>>> e123d4c8
     # setup logger
     logger = logging.getLogger('accessory')
-    logger.setLevel(logging.DEBUG)
+    logger.setLevel(logging.INFO)
     ch = logging.StreamHandler()
     ch.setFormatter(logging.Formatter('%(asctime)s - %(name)s - %(levelname)s - %(message)s'))
     logger.addHandler(ch)
     logger.info('starting')
 
-<<<<<<< HEAD
-    config_file = os.path.expanduser('~/.homekit/demoserver.json')
+    config_file = os.path.expanduser(args.file)
 
     # create a server and an accessory an run it unless ctrl+c was hit
     try:
         httpd = AccessoryServer(config_file, logger)
-=======
-    # load and check configuration
-    config_file = os.path.expanduser(args.file)
-    try:
-        logger.info('using %s as config file', config_file)
-        HomeKitServerData(config_file).check()
-    except ConfigurationException as e:
-        logger.error('Error in config file %s: %s', config_file, e)
-        sys.exit(-1)
-
-    try:
-        httpd = HomeKitServer(config_file, logger)
->>>>>>> e123d4c8
 
         accessory = Accessory('Testlicht', 'lusiardi.de', 'Demoserver', '0001', '0.1')
         lightBulbService = LightBulbService()
         lightBulbService.set_on_set_callback(light_switched)
         accessory.services.append(lightBulbService)
-<<<<<<< HEAD
         httpd.add_accessory(accessory)
-=======
-        httpd.accessories.add_accessory(accessory)
-
-        logger.info('offering: %s', httpd.accessories.__str__())
->>>>>>> e123d4c8
 
         httpd.publish_device()
         logger.info('published device and start serving')
